--- conflicted
+++ resolved
@@ -40,7 +40,6 @@
 	Label(tests.LabelBackupRestore, tests.LabelStorage, tests.LabelSnapshot), func() {
 		// Initializing a global namespace variable to be used in each test case
 		var namespace string
-<<<<<<< HEAD
 
 		Context("Can create a Volume Snapshot", Ordered, func() {
 			// test env constants
@@ -300,8 +299,6 @@
 				})
 			})
 		})
-=======
->>>>>>> 82ff12ee
 
 		Context("Declarative Volume Snapshot", Ordered, func() {
 			// test env constants
